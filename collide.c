#include <assert.h>
#include <err.h>
#include <errno.h>
#include <getopt.h>
#include <limits.h>
#include <sched.h>
#include <stdint.h>
#include <stdio.h>
#include <stdlib.h>
#include <string.h>
#include <unistd.h>

#include <sys/ioctl.h>
#include <sys/mman.h>
#include <asm/unistd.h>
#include <linux/perf_event.h>

const int INSN_RET = 0xC3;  // 1 byte
const int INSN_JMP = 0xE9;  // 5 bytes: opcode + 4B displacement

//////////////////////////////////////////////
// xorshift128+ by Sebastiano Vigna
// from http://xorshift.di.unimi.it/xorshift128plus.c
uint64_t s[2] = {0, 1};

uint64_t
xrand(void) {
    uint64_t s1 = s[0];
    const uint64_t s0 = s[1];
    s[0] = s0;
    s1 ^= s1 << 23; // a
    s[1] = s1 ^ s0 ^ (s1 >> 18) ^ (s0 >> 5); // b, c
    return s[1] + s0;
}

void
xsrand(uint64_t x) {
    // splitmix64 generator -- http://xorshift.di.unimi.it/splitmix64.c
    for (int i = 0; i <= 1; i++) {
        uint64_t z = (x += UINT64_C(0x9E3779B97F4A7C15));
        z = (z ^ (z >> 30)) * UINT64_C(0xBF58476D1CE4E5B9);
        z = (z ^ (z >> 27)) * UINT64_C(0x94D049BB133111EB);
        s[i] = z ^ (z >> 31);
    }
}
/////////////////////////////////////

long
perf_event_open(struct perf_event_attr *hw_event, pid_t pid,
    int cpu, int group_fd, unsigned long flags)
{
    int ret;
    ret = syscall(__NR_perf_event_open, hw_event, pid, cpu,
     group_fd, flags);
    return ret;
}

int
open_perf_counter(int event)
{
    int fd;
    struct perf_event_attr pe = { 0 };
    pe.size = sizeof(struct perf_event_attr);
    pe.type = PERF_TYPE_RAW;
<<<<<<< HEAD
    pe.config = event;
=======
    pe.config = 0x01e6;

>>>>>>> 361abd55
    pe.disabled = 1;
    pe.exclude_kernel = 1;
    pe.exclude_hv = 1;
    fd = perf_event_open(&pe, 0, -1, -1, 0);
    if (fd == -1)
        err(EXIT_FAILURE, "Error opening leader %llx", pe.config);
    return fd;
}

struct cpu_model {
    char *name;
    int event;
    int models[5];
} cpu_models[] = {
// These event numbers are from
// Intel® 64 and IA-32 Architectures Software Developer’s Manual, Vol 3B
// Descriptions:
// "Number of front end re-steers due to BPU misprediction."
// Sandy Bridge: "Counts the number of times the front end is resteered,
//      mainly when the BPU cannot provide a correct prediction and this is
//      corrected by other branch handling mechanisms at the front end."
// Nehalem: "... This can occur if the code has many branches such that they
//      cannot be consumed by the BPU. Each BACLEAR asserted by the BAC
//      generates approximately an 8 cycle bubble in the instruction fetch
//      pipeline."
// (NOTE: libpfm4 could supply these values as well)
// BACLEARS.ANY:
    {"Skylake",      0x01E6, {0x4E, 0x5E}},
    // Broadwell's BACLEAR.ANY event isn't documented (?)
    {"Haswell",      0x1FE6, {0x3C, 0x45, 0x46, 0x3F}},
    {"Ivy Bridge",   0x1FE6, {0x3A, 0x3E}},
    {"Sandy Bridge", 0x01E6, {0x2A, 0x2D}},
// BACLEAR.CLEAR:
    {"Westmere",     0x01E6, {0x25, 0x2C, 0x2F}},
    {"Nehalem",      0x01E6, {0x1A, 0x1E, 0x1F, 0x2E}},
    {"Core 2",       0x00E6, {0x17, 0x1D}},  // BACLEARS
    {}
};

int
determine_perf_event(void)
{
    FILE *cpuinfo = fopen("/proc/cpuinfo", "r");
    if (!cpuinfo)
        err(EXIT_FAILURE, "unable to open cpuinfo");
    int family = 0, model = 0;
    char *line = NULL;
    size_t size = 0;
    while (getline(&line, &size, cpuinfo) != -1) {
        char *saveptr = NULL;
        char *key = strtok_r(line, "\t:", &saveptr);
        char *value = strtok_r(NULL, "\t: ", &saveptr);
        if (key == NULL || value == NULL)
            break;
        if (!strcmp("vendor_id", key)) {
            if (!strcmp(key, "GenuineIntel\n"))
                errx(EXIT_FAILURE, "only works for Intel");
        } else if (!strcmp("cpu family", key)) {
            family = atoi(value);
        } else if (!strcmp("model", key)) {
            model = atoi(value);
        }
    }
    fclose(cpuinfo);
    if (family != 6)
        errx(EXIT_FAILURE, "unknown cpu family %d (expected 6)", family);
    for (int i = 0; cpu_models[i].name; i++) {
        for (int *cpu_model = cpu_models[i].models; *cpu_model; cpu_model++) {
            if (*cpu_model == model) {
                int event = cpu_models[i].event;
                printf("# CPU: %s (%02X_%02XH => event %04X)\n",
                    cpu_models[i].name, family, model, event);
                return event;
            }
        }
    }
    errx(EXIT_FAILURE, "unknown CPU model %d", model);
}

inline uint64_t rdpmc(uint32_t ctr) {
    uint64_t to;
    __asm__ __volatile__(
            "rdpmc\n\t"
            "shl $0x20, %%rdx\n\t"
            "or %%rdx, %%rax\n\t"
            "mov %%rax, %0\n\t" : "=m"(to) : "c"(ctr) : "%rax", "%rdx");
    return to;
}

long
count_perf(int fd, void (*func)())
{
    ioctl(fd, PERF_EVENT_IOC_RESET, 0);
    func(); func(); // warm up?
    ioctl(fd, PERF_EVENT_IOC_ENABLE, 0);

    uint64_t before = rdpmc(0);
    // running the function 10x makes any consistent perf events
    // occur repeatedly, helping to separate them from background noise
    func(); func(); func(); func(); func();
    func(); func(); func(); func(); func();
    uint64_t after = rdpmc(0);

    ioctl(fd, PERF_EVENT_IOC_DISABLE, 0);
    return after - before;
}

long
count_perf_min(int fd, void (*func)(), int iters)
{
    long min_count = LONG_MAX;
    for (int i = 0; i < iters; i++) {
        long count = count_perf(fd, func);
        if (count < min_count)
            min_count = count;
    }
    return min_count;
}

void
write_jump(uint8_t *buf, uint64_t addr, uint64_t target)
{
    int64_t offset = target - addr - 5;
    assert(INT32_MIN <= offset && offset <= INT32_MAX);
    assert(offset <= -10 || 0 <= offset);
    buf[addr] = INSN_JMP;
    buf[addr+1] = offset & 0xFF;
    buf[addr+2] = (offset >> 8) & 0xFF;
    buf[addr+3] = (offset >> 16) & 0xFF;
    buf[addr+4] = (offset >> 24) & 0xFF;
}

// returns true if putting a jump instruction
// at addr would squash another jump instruction
int
already_used(uint8_t *buf, int addr)
{
    for (int i = -4; i <= 4; i++) {
        if (addr + i < 0)
            continue;
        if (buf[addr + i] == INSN_JMP)
            return 1;
    }
    return 0;
}

void
<<<<<<< HEAD
usage(char **argv)
{
    errx(2, "usage: %s [-b BIT_COUNT] [-s SEED] [-j NUM_JUMPS] [-r RUNS]",
         argv[0]);
=======
bindToCpu(int cpu)
{
    cpu_set_t set;
    CPU_ZERO(&set);
    CPU_SET(cpu, &set);
    if (sched_setaffinity(0, sizeof(set), &set) < 0)
        err(EXIT_FAILURE, "Unable to set CPU affinity");
>>>>>>> 361abd55
}

int
main(int argc, char **argv)
{
    int opt;
    int nbits = 31, jumps = 300, runs = 500;
    uint64_t seed = 0;

    while ((opt = getopt(argc, argv, "hs:j:b:r:")) != -1) {
        errno = 0;
        char *endptr = NULL;
        switch (opt) {
            case 's': seed = strtoll(optarg, &endptr, 10); break;
            case 'b': nbits = strtol(optarg, &endptr, 10); break;
            case 'j': jumps = strtol(optarg, &endptr, 10); break;
            case 'r': runs =  strtol(optarg, &endptr, 10); break;
            case 'h':
            default:  usage(argv);
        }
        if (endptr == optarg || *endptr != '\0')
            err(EXIT_FAILURE, "bad number '%s'", optarg);
        if (errno)
            err(EXIT_FAILURE, "error parsing '%s'", optarg);
    }
    if (optind != argc)
        usage(argv);

    const uint64_t BUF_SIZE = 1ULL << nbits;

    int max_jumps = BUF_SIZE / 9;    // pessimistic lower bound
    if (max_jumps > 1000000)
        max_jumps = 1000000;

    #define CHECK_RANGE(var, name, lo, hi) \
        if (var < lo || var > hi) \
            errx(EXIT_FAILURE, name " must be in range [%d, %d]", lo, hi);

    CHECK_RANGE(nbits, "BITS", 8, 31);
    CHECK_RANGE(jumps, "JUMPS", 0, max_jumps);
    CHECK_RANGE(runs, "RUNS", 1, 1000000);

    printf("# -j%d -b%d -s%ld\n", jumps, nbits, seed);

    int fd = open_perf_counter(determine_perf_event());

    bindToCpu(1);

    // Create a function from a series of unconditional jumps

    uint8_t *buf = mmap((void*)0x100000000LL,
                        BUF_SIZE,
                        PROT_READ | PROT_WRITE | PROT_EXEC,
                        MAP_PRIVATE | MAP_ANONYMOUS | MAP_FIXED,
                        -1, 0);
    if (buf == MAP_FAILED)
        err(EXIT_FAILURE, "unable to mmap");

    xsrand(seed);
    int last = xrand() % (BUF_SIZE - 5);

    int jump_addrs[jumps];
    jump_addrs[0] = last;

    for (int i = 1; i < jumps; i++) {
        int target;
        do {
            target = xrand() % (BUF_SIZE - 5);
        } while (already_used(buf, target) || abs(target - last) < 5);
        write_jump(buf, last, target);
        jump_addrs[i] = target;
        last = target;
    }

    buf[last] = INSN_RET;

    void (*func)() = (void(*)())buf + jump_addrs[0];

<<<<<<< HEAD
    long clears = count_perf_min(fd, func, runs * 10);
=======
    long clears = count_perf_min(fd, func, 50000);
>>>>>>> 361abd55
    printf("BACLEARS: %ld\n", clears);

    if (clears < 10) {
        printf("Bailing: no event on every iteration\n");
        return 0;
    }

    int mask = 0;
    int expected = 0;

    // Try to find which jumps are causing mispredicts.
    printf("N   addr      clears\n");
    for (int i = 1; i < jumps - 1; i++) {
        write_jump(buf, jump_addrs[i - 1], jump_addrs[i + 1]);  // skip this jump
<<<<<<< HEAD
        long modified_clears = count_perf_min(fd, func, runs);
        if (modified_clears < clears - 6) {
            uintptr_t addr = (uintptr_t)buf + jump_addrs[i];
            printf("%03d %8lx %ld\n", i, addr, modified_clears);
            if (mask == 0) {
                mask = BUF_SIZE - 1;
                expected = addr;
            } else {
                mask ^= (mask & addr) ^ expected;
                expected &= mask;
            }
        }
=======
        long modified_clears = count_perf_min(fd, func, 5000);
        if (modified_clears < clears - 7)
            printf("!! %03d %08x %ld\n", i, jump_addrs[i], modified_clears);
>>>>>>> 361abd55
        write_jump(buf, jump_addrs[i - 1], jump_addrs[i]);  // undo
    }
    printf("mask: %08x\n", mask);

    close(fd);
}<|MERGE_RESOLUTION|>--- conflicted
+++ resolved
@@ -62,12 +62,7 @@
     struct perf_event_attr pe = { 0 };
     pe.size = sizeof(struct perf_event_attr);
     pe.type = PERF_TYPE_RAW;
-<<<<<<< HEAD
     pe.config = event;
-=======
-    pe.config = 0x01e6;
-
->>>>>>> 361abd55
     pe.disabled = 1;
     pe.exclude_kernel = 1;
     pe.exclude_hv = 1;
@@ -215,12 +210,6 @@
 }
 
 void
-<<<<<<< HEAD
-usage(char **argv)
-{
-    errx(2, "usage: %s [-b BIT_COUNT] [-s SEED] [-j NUM_JUMPS] [-r RUNS]",
-         argv[0]);
-=======
 bindToCpu(int cpu)
 {
     cpu_set_t set;
@@ -228,7 +217,13 @@
     CPU_SET(cpu, &set);
     if (sched_setaffinity(0, sizeof(set), &set) < 0)
         err(EXIT_FAILURE, "Unable to set CPU affinity");
->>>>>>> 361abd55
+}
+
+void
+usage(char **argv)
+{
+    errx(2, "usage: %s [-b BIT_COUNT] [-s SEED] [-j NUM_JUMPS] [-r RUNS]",
+         argv[0]);
 }
 
 int
@@ -307,11 +302,7 @@
 
     void (*func)() = (void(*)())buf + jump_addrs[0];
 
-<<<<<<< HEAD
     long clears = count_perf_min(fd, func, runs * 10);
-=======
-    long clears = count_perf_min(fd, func, 50000);
->>>>>>> 361abd55
     printf("BACLEARS: %ld\n", clears);
 
     if (clears < 10) {
@@ -326,7 +317,6 @@
     printf("N   addr      clears\n");
     for (int i = 1; i < jumps - 1; i++) {
         write_jump(buf, jump_addrs[i - 1], jump_addrs[i + 1]);  // skip this jump
-<<<<<<< HEAD
         long modified_clears = count_perf_min(fd, func, runs);
         if (modified_clears < clears - 6) {
             uintptr_t addr = (uintptr_t)buf + jump_addrs[i];
@@ -339,11 +329,6 @@
                 expected &= mask;
             }
         }
-=======
-        long modified_clears = count_perf_min(fd, func, 5000);
-        if (modified_clears < clears - 7)
-            printf("!! %03d %08x %ld\n", i, jump_addrs[i], modified_clears);
->>>>>>> 361abd55
         write_jump(buf, jump_addrs[i - 1], jump_addrs[i]);  // undo
     }
     printf("mask: %08x\n", mask);
