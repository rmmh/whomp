all: collide

<<<<<<< HEAD
CFLAGS := -O2 -g --std=gnu99 -Wall
=======
CFLAGS := -O2 -g --std=gnu99 -D_GNU_SOURCE
>>>>>>> 361abd55

clean:
	rm -f collide<|MERGE_RESOLUTION|>--- conflicted
+++ resolved
@@ -1,10 +1,6 @@
 all: collide
 
-<<<<<<< HEAD
-CFLAGS := -O2 -g --std=gnu99 -Wall
-=======
-CFLAGS := -O2 -g --std=gnu99 -D_GNU_SOURCE
->>>>>>> 361abd55
+CFLAGS := -O2 -g --std=gnu99 -Wall -D_GNU_SOURCE
 
 clean:
 	rm -f collide